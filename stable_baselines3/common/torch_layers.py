--- conflicted
+++ resolved
@@ -202,59 +202,19 @@
             pi_layers_dims = net_arch.get("pi", [])  # Layer sizes of the policy network
             vf_layers_dims = net_arch.get("vf", [])  # Layer sizes of the value network
         else:
-<<<<<<< HEAD
-            # Iterate through the shared layers and build the shared parts of the network
-            for layer in net_arch:
-                if isinstance(layer, int):  # Check that this is a shared layer
-                    shared_net.append(nn.Linear(last_layer_dim_shared, layer))  # add linear of size layer
-                    shared_net.append(activation_fn())
-                    if (with_scaling):
-                        shared_net.append(ScaleLayer(layer))
-                    last_layer_dim_shared = layer
-                else:
-                    assert isinstance(layer, dict), "Error: the net_arch list can only contain ints and dicts"
-                    if "pi" in layer:
-                        assert isinstance(layer["pi"], list), "Error: net_arch[-1]['pi'] must contain a list of integers."
-                        policy_only_layers = layer["pi"]
-
-                    if "vf" in layer:
-                        assert isinstance(layer["vf"], list), "Error: net_arch[-1]['vf'] must contain a list of integers."
-                        value_only_layers = layer["vf"]
-                    break  # From here on the network splits up in policy and value network
-
-        last_layer_dim_pi = last_layer_dim_shared
-        last_layer_dim_vf = last_layer_dim_shared
-
-        # Build the non-shared part of the network
-        for pi_layer_size, vf_layer_size in zip_longest(policy_only_layers, value_only_layers):
-            if pi_layer_size is not None:
-                assert isinstance(pi_layer_size, int), "Error: net_arch[-1]['pi'] must only contain integers."
-                policy_net.append(nn.Linear(last_layer_dim_pi, pi_layer_size))
-                policy_net.append(activation_fn())
-                if (with_scaling):
-                    policy_net.append(ScaleLayer(pi_layer_size))
-                last_layer_dim_pi = pi_layer_size
-
-            if vf_layer_size is not None:
-                assert isinstance(vf_layer_size, int), "Error: net_arch[-1]['vf'] must only contain integers."
-                value_net.append(nn.Linear(last_layer_dim_vf, vf_layer_size))
-                value_net.append(activation_fn())
-                if (with_scaling):
-                    value_net.append(ScaleLayer(vf_layer_size))
-                last_layer_dim_vf = vf_layer_size
-=======
             pi_layers_dims = vf_layers_dims = net_arch
         # Iterate through the policy layers and build the policy net
         for curr_layer_dim in pi_layers_dims:
             policy_net.append(nn.Linear(last_layer_dim_pi, curr_layer_dim))
             policy_net.append(activation_fn())
+            if (with_scaling):
+                policy_net.append(ScaleLayer(curr_layer_dim))
             last_layer_dim_pi = curr_layer_dim
         # Iterate through the value layers and build the value net
         for curr_layer_dim in vf_layers_dims:
             value_net.append(nn.Linear(last_layer_dim_vf, curr_layer_dim))
             value_net.append(activation_fn())
             last_layer_dim_vf = curr_layer_dim
->>>>>>> c6c660e5
 
         # Save dim, used to create the distributions
         self.latent_dim_pi = last_layer_dim_pi
