--- conflicted
+++ resolved
@@ -28,11 +28,7 @@
     observations: th.Tensor
     actions: th.Tensor
     actions_mu: th.Tensor
-<<<<<<< HEAD
-    actions: th.Tensor
-=======
     actions_log_std: th.Tensor
->>>>>>> 0484c1ab
     old_values: th.Tensor
     old_log_prob: th.Tensor
     advantages: th.Tensor
