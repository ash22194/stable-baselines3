environment:
  name: QuadcopterDecomposition-v0
  num_envs: 3
  normalized_rewards: false
  environment_kwargs:
    param:
      dt: 0.004
    normalized_actions: true
    normalized_observations: true
    alpha_cost: 1.223633355917235
    alpha_terminal_cost: 1.9898048601277891

algorithm:
  name: PPO
  total_timesteps: 15000000
<<<<<<< HEAD
  save_every_timestep: 1000000
=======
  save_every_timestep: 50000
  min_evals: 0
  max_no_improvement_evals: 5
  n_eval_episodes: 100
>>>>>>> ed907d72
  algorithm_kwargs:
    gamma: 0.9984539792726858
    gae_lambda: 0.99
    ent_coef: 0.
    vf_coef: 0.5
    normalize_advantage: False
    max_grad_norm: 0.9216909281395821
    learning_rate: 0.00036558379071618247
    learning_rate_schedule:
      type: lin
    n_steps: 281
    n_epochs: 7
    batch_size: 843
    clip_range: 0.2

decomposition:
  independent_states: [0, 0, 1, 1, 1, 1, 1, 1, 1, 1, 1, 1, 1]
  in_tree:
    - [2, 1]
    - [2, 1]
    - [-1, 1]
    - [-1, 2]
  in_st_map:
    - [0, 0, 1, 1, 0, 0, 0, 1, 1, 1, 0, 0, 1]
    - [0, 0, 1, 1, 0, 0, 0, 1, 1, 1, 0, 0, 1]
    - [0, 0, 0, 0, 1, 0, 1, 0, 0, 0, 1, 0, 1]
    - [0, 0, 0, 0, 0, 1, 0, 0, 0, 0, 0, 1, 1]

policy:
  save_prefix: model
  type: 'DecompositionMlpPolicy'
  policy_kwargs:
    net_arch:
      pi:
        - - [0, 1]
          - [128,128,128]
        - - [2]
          - [64,64,64]
        - - [3]
          - [64,64,64]
      vf: [256, 256, 256]
    activation_fn: relu
    optimizer_class: rmsprop
    log_std_init: -2.067521056483639
    ortho_init: true<|MERGE_RESOLUTION|>--- conflicted
+++ resolved
@@ -13,14 +13,10 @@
 algorithm:
   name: PPO
   total_timesteps: 15000000
-<<<<<<< HEAD
-  save_every_timestep: 1000000
-=======
   save_every_timestep: 50000
   min_evals: 0
   max_no_improvement_evals: 5
   n_eval_episodes: 100
->>>>>>> ed907d72
   algorithm_kwargs:
     gamma: 0.9984539792726858
     gae_lambda: 0.99
