--- conflicted
+++ resolved
@@ -14,19 +14,12 @@
 algorithm:
   name: PPO
   total_timesteps: 30000000
-<<<<<<< HEAD
-  save_every_timestep: 400000
-  min_evals: 5
-  max_no_improvement_evals: 6
-  n_eval_episodes: 200
-=======
   save_every_timestep: 500000
   max_no_improvement_evals: 6
   min_evals: 4
-  rel_improve_tol: 0.005
+  improve_tol: 0.05
   eval_offline: true
   n_eval_episodes: 100
->>>>>>> d53e7092
   algorithm_kwargs:
     gamma: 0.9984539792726858
     gae_lambda: 0.99
@@ -46,10 +39,6 @@
 decomposition:
   independent_states: [0, 0, 1, 1, 1, 1, 1, 1, 1, 1, 1, 1, 1]
   in_tree:
-<<<<<<< HEAD
-    - [1, 1]
-=======
->>>>>>> d53e7092
     - [2, 1]
     - [-1, 1]
     - [1, 1]
@@ -67,7 +56,6 @@
     net_arch:
       pi:
         - - [0]
-<<<<<<< HEAD
           - [512,512,512]
         - - [1]
           - [512,512,512]
@@ -75,15 +63,6 @@
           - [512,512,512]
         - - [3]
           - [512,512,512]
-=======
-          - [128,128,128]
-        - - [1]
-          - [128,128,128]
-        - - [2]
-          - [128,128,128]
-        - - [3]
-          - [128,128,128]
->>>>>>> d53e7092
     activation_fn: relu
     optimizer_class: rmsprop
     log_std_init: -0.01946188846120455
