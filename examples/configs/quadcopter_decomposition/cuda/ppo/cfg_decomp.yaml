--- conflicted
+++ resolved
@@ -17,11 +17,7 @@
   save_every_timestep: 500000
   max_no_improvement_evals: 6
   min_evals: 4
-<<<<<<< HEAD
   improve_tol: -0.05
-=======
-  improve_tol: 0.05
->>>>>>> b3b58957
   eval_offline: true
   n_eval_episodes: 100
   algorithm_kwargs:
