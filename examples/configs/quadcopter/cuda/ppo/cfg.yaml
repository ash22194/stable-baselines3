--- conflicted
+++ resolved
@@ -12,13 +12,8 @@
 
 algorithm:
   name: PPO
-<<<<<<< HEAD
-  total_timesteps: 60000000
-  save_every_timestep: 50000000
-=======
   total_timesteps: 30000000
   save_every_timestep: 20000000
->>>>>>> 0484c1ab
   algorithm_kwargs:
     gamma: 0.9984539792726858
     gae_lambda: 0.99
