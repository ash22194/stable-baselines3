criteria:
  type: 'final_err'
  num_episodes: 20

environment:
  num_envs:
    type: 'int'
    low: 100
    high: 500

algorithm:
  gae_lambda:
    type: 'float'
    low: 0
    high: 1

  n_steps:
    type: 'int'
    low: 30
    high: 300

  n_epochs:
    type: 'int'
    low: 1
    high: 20
    log: True
  
  learning_rate:
    type: 'float'
    low: 0.00001
    high: 0.001
    log: True
<<<<<<< HEAD

=======
  
  learning_rate_schedule:
    type: 'categorical'
    choices:
      - type: 'lin'
      - type: 'kla'
        target_kl: 0.1
  
>>>>>>> 67129a6c
  ent_coef:
    type: 'float'
    low: 0.000001
    high: 0.01
    log: True

policy:
  log_std_init:
    type: 'float'
    low: -4
    high: -2<|MERGE_RESOLUTION|>--- conflicted
+++ resolved
@@ -30,9 +30,6 @@
     low: 0.00001
     high: 0.001
     log: True
-<<<<<<< HEAD
-
-=======
   
   learning_rate_schedule:
     type: 'categorical'
@@ -41,7 +38,6 @@
       - type: 'kla'
         target_kl: 0.1
   
->>>>>>> 67129a6c
   ent_coef:
     type: 'float'
     low: 0.000001
