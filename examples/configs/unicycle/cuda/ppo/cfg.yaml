environment:
  name: 'GPUUnicycle'
  eval_envname: 'Unicycle-v0'
  num_envs: 1
  normalized_rewards: False
  environment_kwargs:
<<<<<<< HEAD
    dt: 0.004
    T: 3.
=======
    nonlinear_cost: False
>>>>>>> e28aef57
    normalized_actions: True
    normalized_observations: True
    dt: 0.003
    T: 3.
    alpha_cost: 0.79
    alpha_action_cost: 0.79
    alpha_terminal_cost: 0.1

algorithm:
  name: 'PPO'
<<<<<<< HEAD
  total_timesteps: 25000000
  save_every_timestep: 20000000
=======
  total_timesteps: 30000000
  save_every_timestep: 25000000
>>>>>>> e28aef57
  algorithm_kwargs:
    gamma: 0.99
    gae_lambda: 0.95
    ent_coef: 0.
    vf_coef: 0.5
    normalize_advantage: False
    max_grad_norm: 0.5
    learning_rate: 0.0004
    learning_rate_schedule: 
      type: 'lin'
    n_steps: 320
<<<<<<< HEAD
    n_epochs: 1
=======
    n_epochs: 5
>>>>>>> e28aef57
    batch_size: 0.25
    clip_range: 0.2
    device: 'cuda'

policy:
  save_prefix: 'model'
  policy_kwargs:
    net_arch:
      pi: [256, 256, 256]
      vf: [256, 256, 256]
    activation_fn: 'relu'
    optimizer_class: 'rmsprop'
    log_std_init: -2.3
    ortho_init: True<|MERGE_RESOLUTION|>--- conflicted
+++ resolved
@@ -4,29 +4,19 @@
   num_envs: 1
   normalized_rewards: False
   environment_kwargs:
-<<<<<<< HEAD
     dt: 0.004
     T: 3.
-=======
     nonlinear_cost: False
->>>>>>> e28aef57
     normalized_actions: True
     normalized_observations: True
-    dt: 0.003
-    T: 3.
     alpha_cost: 0.79
     alpha_action_cost: 0.79
     alpha_terminal_cost: 0.1
 
 algorithm:
   name: 'PPO'
-<<<<<<< HEAD
   total_timesteps: 25000000
   save_every_timestep: 20000000
-=======
-  total_timesteps: 30000000
-  save_every_timestep: 25000000
->>>>>>> e28aef57
   algorithm_kwargs:
     gamma: 0.99
     gae_lambda: 0.95
@@ -38,11 +28,7 @@
     learning_rate_schedule: 
       type: 'lin'
     n_steps: 320
-<<<<<<< HEAD
-    n_epochs: 1
-=======
     n_epochs: 5
->>>>>>> e28aef57
     batch_size: 0.25
     clip_range: 0.2
     device: 'cuda'
