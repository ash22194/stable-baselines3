environment:
  name: Unicycle-v0
<<<<<<< HEAD
  num_envs: 3
  normalized_rewards: False
  environment_kwargs:
    normalized_actions: True
    normalized_observations: True
    dt: 0.004
    T: 3
    alpha_cost: 1.
    alpha_action_cost: 1.
    alpha_terminal_cost: 1.
=======
  num_envs: 4
  normalized_rewards: false
  environment_kwargs:
    nonlinear_cost: false
    normalized_actions: true
    normalized_observations: true
    dt: 0.003
    T: 3.
    alpha_cost: 0.7943172533108552
    alpha_action_cost: 0.7943172533108552
    alpha_terminal_cost: 0.100055759278054514
>>>>>>> e28aef57

algorithm:
  name: PPO
  total_timesteps: 15000000
<<<<<<< HEAD
  save_every_timestep: 15000000
=======
  save_every_timestep: 10000000
>>>>>>> e28aef57
  algorithm_kwargs:
    gamma: 0.9984539792726858
    gae_lambda: 0.99
    ent_coef: 0.
    vf_coef: 0.5
<<<<<<< HEAD
    normalize_advantage: False
    max_grad_norm: 0.9216909281395821
    learning_rate: 0.00036558379071618247
    learning_rate_schedule:
      type: lin
    n_steps: 281
    n_epochs: 7
    batch_size: 843
=======
    normalize_advantage: false
    max_grad_norm: 3.9026820401600846
    learning_rate: 0.0001545964004973694
    learning_rate_schedule:
      type: lin
    n_steps: 1591
    n_epochs: 8
    batch_size: 3182
>>>>>>> e28aef57
    clip_range: 0.2

policy:
  save_prefix: model
  policy_kwargs:
    net_arch:
      pi: [256, 256, 256]
      vf: [256, 256, 256]
    activation_fn: relu
    optimizer_class: rmsprop
<<<<<<< HEAD
    log_std_init: -2.067521056483639
=======
    log_std_init: -2.4935025778106783
>>>>>>> e28aef57
    ortho_init: true<|MERGE_RESOLUTION|>--- conflicted
+++ resolved
@@ -1,17 +1,5 @@
 environment:
   name: Unicycle-v0
-<<<<<<< HEAD
-  num_envs: 3
-  normalized_rewards: False
-  environment_kwargs:
-    normalized_actions: True
-    normalized_observations: True
-    dt: 0.004
-    T: 3
-    alpha_cost: 1.
-    alpha_action_cost: 1.
-    alpha_terminal_cost: 1.
-=======
   num_envs: 4
   normalized_rewards: false
   environment_kwargs:
@@ -23,31 +11,16 @@
     alpha_cost: 0.7943172533108552
     alpha_action_cost: 0.7943172533108552
     alpha_terminal_cost: 0.100055759278054514
->>>>>>> e28aef57
 
 algorithm:
   name: PPO
   total_timesteps: 15000000
-<<<<<<< HEAD
   save_every_timestep: 15000000
-=======
-  save_every_timestep: 10000000
->>>>>>> e28aef57
   algorithm_kwargs:
     gamma: 0.9984539792726858
     gae_lambda: 0.99
     ent_coef: 0.
     vf_coef: 0.5
-<<<<<<< HEAD
-    normalize_advantage: False
-    max_grad_norm: 0.9216909281395821
-    learning_rate: 0.00036558379071618247
-    learning_rate_schedule:
-      type: lin
-    n_steps: 281
-    n_epochs: 7
-    batch_size: 843
-=======
     normalize_advantage: false
     max_grad_norm: 3.9026820401600846
     learning_rate: 0.0001545964004973694
@@ -56,7 +29,6 @@
     n_steps: 1591
     n_epochs: 8
     batch_size: 3182
->>>>>>> e28aef57
     clip_range: 0.2
 
 policy:
@@ -67,9 +39,5 @@
       vf: [256, 256, 256]
     activation_fn: relu
     optimizer_class: rmsprop
-<<<<<<< HEAD
-    log_std_init: -2.067521056483639
-=======
     log_std_init: -2.4935025778106783
->>>>>>> e28aef57
     ortho_init: true